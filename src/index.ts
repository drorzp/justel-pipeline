import 'dotenv/config';
import { Pool, PoolConfig } from 'pg';
import { runS3Batch } from './import-to-pg/process';
import {  moveArticlesToMongo } from './transfer-to-mongo/articles';
import { moveLawsToMongo } from './transfer-to-mongo/laws';
import { truncateImportTables } from './import-to-pg/truncate';
import { copyContentArticle } from './import-to-pg/copyContentArticle';
import { updateArticleContentsFromSaver } from './import-to-pg/updateFromSaver';
import { updateArticleContentsFromSaverV2Diff } from './import-to-pg/updateFromSaverV2';
import { updateArticleVector } from './add-to-vector/loop_over_articles';
import { sync_document_title, sync_not_changed } from './import-to-pg/sync_document_title';
import { processAllDocumentTitles, LLMConfig } from './import-to-pg/llm_title';
import { runPythonDataPipeline } from './utils/pythonRunner';
import { clearS3ZipFiles } from './utils/s3';
import './logger';
import * as path from 'path';
import { downloadAndUnzip, processS3HtmlUpdate, updateHtml } from './import_article_html/import_article_html';
export const llmConfig: LLMConfig = {
    openaiApiKey: process.env.OPENAI_API_KEY || '',
    model: 'gpt-4o-mini',
    maxRetries: 2, // Reduced retries for faster failure recovery
    retryDelay: 200, // Minimal retry delay
    requestDelay: 0, // No delay between requests (GPT-4o-mini has very high rate limits)
    concurrentRequests: 300, // EXTREME concurrency - GPT-4o-mini can handle this!
    batchSize: 2000, // Even larger batches for maximum throughput
};

// Pool configuration for DocumentTitleProcessor
const dbConfig: PoolConfig = {
  host: process.env.POSTGRES_HOST || 'localhost',
  port: Number(process.env.POSTGRES_PORT) || 5433,
  user: process.env.POSTGRES_USER,
  password: process.env.POSTGRES_PASSWORD,
  database: process.env.POSTGRES_DB,
  ssl: false,
};

async function main() {

const pool = new Pool(dbConfig);
  try {
    // Clear S3 folders before running pipeline
    //  await clearS3ZipFiles(['incoming3', 'incoming_no_articles3']);
    // console.log('Cleared S3 ZIP files from incoming3 and incoming_no_articles3');
    // await runPythonDataPipeline();
    // console.log(`started `); // Fixed console.log syntax
    // await copyContentArticle(pool); 
    // // console.log('copyContentArticle')  // truncate the article_contents_saver table and copy all html into it
    // await truncateImportTables(pool);  
    // // console.log('truncateImportTables')   /// clean all tables
    // await runS3Batch(pool,'incoming3'); 
    // // console.log('runS3Batch incoming3'); // create all tables 
    // await runS3Batch(pool,'incoming_no_articles3'); 
<<<<<<< HEAD
    // console.log('runS3Batch incoming_no_articles3/'); // create all tables 
=======
    // // console.log('runS3Batch incoming_no_articles3/'); // create all tables 
    // // // Create Tax IRS Revenue Articles of Laws
>>>>>>> beb03772
    // await runS3Batch(pool,'revenue_tax_code'); 
    // console.log('runS3Batch revenue_tax_code/'); // create all tables 

    // await sync_document_title(pool);  
    // console.log('sync_document_title')
    // await sync_not_changed(pool);
    // console.log('sync_not_changed');
    await processAllDocumentTitles(pool, llmConfig);
    console.log('processAllDocumentTitles');
   
   
    // await updateArticleContentsFromSaver(pool);
    // console.log('updateArticleContentsFromSaver'); // not sure we need it since it is the same ? this one will restore the html that was not changed
   
   
    // await updateArticleContentsFromSaverV2Diff(pool) 
    // console.log('updateArticleContentsFromSaverV2Dif');
<<<<<<< HEAD


    // await moveLawsToMongo(pool);
    // console.log('moveLawsToMongo');
    // await moveArticlesToMongo(pool) // has to replace one by one ???? delete small table 
    // console.log('moveArticlesToMongo')

=======
    // await processS3HtmlUpdate(pool, 'article-zip', 'htmls/htmls.zip');
    // console.log('processS3HtmlUpdate')
    await moveLawsToMongo(pool);
    console.log('moveLawsToMongo');
    await moveArticlesToMongo(pool) // has to replace one by one ???? delete small table 
    console.log('moveArticlesToMongo')
>>>>>>> beb03772
    // await updateArticleVector(pool);
    // console.log('updateArticleVector');
  } catch (err:unknown) {
    const message = err instanceof Error ? err.message : 'Unknown error';
    console.error('Error running batch task:', message);
    process.exitCode = 1;
  } finally {
    await pool.end(); // Temporarily disabled for testing
  }
}

if (require.main === module) {
  main();
}
<|MERGE_RESOLUTION|>--- conflicted
+++ resolved
@@ -51,12 +51,7 @@
     // await runS3Batch(pool,'incoming3'); 
     // // console.log('runS3Batch incoming3'); // create all tables 
     // await runS3Batch(pool,'incoming_no_articles3'); 
-<<<<<<< HEAD
     // console.log('runS3Batch incoming_no_articles3/'); // create all tables 
-=======
-    // // console.log('runS3Batch incoming_no_articles3/'); // create all tables 
-    // // // Create Tax IRS Revenue Articles of Laws
->>>>>>> beb03772
     // await runS3Batch(pool,'revenue_tax_code'); 
     // console.log('runS3Batch revenue_tax_code/'); // create all tables 
 
@@ -74,7 +69,6 @@
    
     // await updateArticleContentsFromSaverV2Diff(pool) 
     // console.log('updateArticleContentsFromSaverV2Dif');
-<<<<<<< HEAD
 
 
     // await moveLawsToMongo(pool);
@@ -82,14 +76,6 @@
     // await moveArticlesToMongo(pool) // has to replace one by one ???? delete small table 
     // console.log('moveArticlesToMongo')
 
-=======
-    // await processS3HtmlUpdate(pool, 'article-zip', 'htmls/htmls.zip');
-    // console.log('processS3HtmlUpdate')
-    await moveLawsToMongo(pool);
-    console.log('moveLawsToMongo');
-    await moveArticlesToMongo(pool) // has to replace one by one ???? delete small table 
-    console.log('moveArticlesToMongo')
->>>>>>> beb03772
     // await updateArticleVector(pool);
     // console.log('updateArticleVector');
   } catch (err:unknown) {
